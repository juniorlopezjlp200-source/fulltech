import { useState, useEffect } from "react";
import { useCustomer } from "@/hooks/useCustomer";
import { useAdmin } from "@/hooks/useAdmin";
import { useCustomPages } from "@/hooks/useCustomPages";
import { useInstantNavigation } from "@/hooks/useInstantNavigation";
import { useInstantFeedback } from "@/hooks/useInstantFeedback";
import { useRoutePreloader } from "@/hooks/useRoutePreloader";
import { useConfigLoader, getConfigValue } from "@/lib/config";
import { Link, useLocation } from "wouter";

const logoDefault = "/fulltech-logo-main.png";

export function TopBar() {
  const [isMenuOpen, setIsMenuOpen] = useState(false);
  const [location] = useLocation();

  // ---- PWA install (Android/desktop) ----
  const [deferredPrompt, setDeferredPrompt] = useState<any>(null);
  const [canInstall, setCanInstall] = useState(false);
  const [isAppInstalled, setIsAppInstalled] = useState<boolean>(() => {
    return (
      window.matchMedia?.("(display-mode: standalone)")?.matches ||
      (window.navigator as any).standalone === true ||
      localStorage.getItem("pwa_installed") === "1"
    );
  });

  // Detectar iOS para ocultar botón instalar (no hay beforeinstallprompt)
  const isIOS = /iphone|ipad|ipod/i.test(navigator.userAgent);

  // ---- iOS tip ----
  const [showIosTip, setShowIosTip] = useState<boolean>(() => {
    const ua = navigator.userAgent.toLowerCase();
    const isIOSua = /iphone|ipad|ipod/.test(ua);
    const inStandalone = (window.navigator as any).standalone === true;
    const dismissed = localStorage.getItem("ios_install_tip_dismissed") === "1";
    return isIOSua && !inStandalone && !dismissed;
  });
  const closeIosTip = () => {
    setShowIosTip(false);
    localStorage.setItem("ios_install_tip_dismissed", "1");
  };

  // ✅ Detectar si estamos en páginas admin
  const isAdminPage = location.startsWith('/admin');

  // Hooks de autenticación
  const customerHookResult = useCustomer();
  const adminHookResult = useAdmin();

  // Determinar tipo de usuario y datos según la página actual
  const { customer, isAuthenticated, logout } = isAdminPage ? 
    { customer: null, isAuthenticated: false, logout: () => {} } : 
    customerHookResult;

  const { admin, isAuthenticated: isAdminAuthenticated } = adminHookResult;

  const { groupedPages } = useCustomPages();
  const { goHome, goToCustomPage, navigateInstantly } = useInstantNavigation();
  const { createInstantClickHandler } = useInstantFeedback();
  const { onMouseEnterPreload } = useRoutePreloader();

  useConfigLoader();
  const logoUrl = getConfigValue("logo_url", logoDefault);
  const siteName = getConfigValue("site_name", "FULLTECH");
  const logoAlt = getConfigValue("logo_alt", "FULLTECH Logo");

  const toggleMenu = () => setIsMenuOpen((v) => !v);
  const closeMenu = () => setIsMenuOpen(false);

  // ---- PWA listeners ----
  useEffect(() => {
    if ("serviceWorker" in navigator) {
      navigator.serviceWorker.register("/sw.js").catch(() => {});
    }

    const handleBeforeInstallPrompt = (e: any) => {
      e.preventDefault();
      setDeferredPrompt(e);
      // solo marcamos instalable si aún no está instalada
      if (!isAppInstalled) setCanInstall(true);
    };

    const handleAppInstalled = () => {
      setIsAppInstalled(true);
      setCanInstall(false);
      setDeferredPrompt(null);
      setShowIosTip(false);
      // recuerda que ya se instaló en este dispositivo
      localStorage.setItem("pwa_installed", "1");
      localStorage.setItem("ios_install_tip_dismissed", "1");
    };

    const mq = window.matchMedia?.("(display-mode: standalone)");
    const onModeChange = () => {
      if (mq?.matches) {
        setIsAppInstalled(true);
        setCanInstall(false);
        setShowIosTip(false);
        localStorage.setItem("pwa_installed", "1");
      }
    };

    window.addEventListener("beforeinstallprompt", handleBeforeInstallPrompt);
    window.addEventListener("appinstalled", handleAppInstalled);
    mq?.addEventListener?.("change", onModeChange);

    return () => {
      window.removeEventListener("beforeinstallprompt", handleBeforeInstallPrompt);
      window.removeEventListener("appinstalled", handleAppInstalled);
      mq?.removeEventListener?.("change", onModeChange);
    };
  }, [isAppInstalled]);

  const handleInstallClick = async () => {
    if (!deferredPrompt) {
      // sin prompt (iOS / casos raros) → mostrar ayuda
      setShowIosTip(true);
      return;
    }
    setCanInstall(false);
    deferredPrompt.prompt();
    try {
      const { outcome } = await deferredPrompt.userChoice;
      if (outcome !== "accepted") {
        // si canceló, podemos volver a mostrar el botón
        setCanInstall(true);
      }
    } catch {}
    setDeferredPrompt(null);
  };

  const handleShareClick = async () => {
    const url = window.location.href;
    if (navigator.share) {
      try {
        await navigator.share({
          title: "Catálogo FULLTECH",
          text: "¡Descubre los mejores productos tech en FULLTECH!",
          url,
        });
        return;
      } catch {}
    }
    try {
      await navigator.clipboard.writeText(url);
      alert("¡Enlace copiado al portapapeles!");
    } catch {
      const ta = document.createElement("textarea");
      ta.value = url;
      document.body.appendChild(ta);
      ta.select();
      document.execCommand("copy");
      document.body.removeChild(ta);
      alert("¡Enlace copiado al portapapeles!");
    }
  };

  return (
    <header className="fixed top-0 left-0 w-full z-50 safe-area-top">
      {/* Fondo claro tipo vidrio para que el negro siempre contraste */}
      <div className="bg-white/80 backdrop-blur-lg border-b border-blue-200/50 shadow-md px-4 py-3 flex items-center justify-between h-16 md:h-20 md:px-8">
        <button
          onClick={goHome}
          className="flex items-center gap-3 hover:opacity-90 transition-opacity"
          data-testid="button-home-logo"
          aria-label="Ir al inicio"
        >
          <img
            src={logoUrl}
            alt={logoAlt}
            className="w-12 h-12 md:w-14 md:h-14 object-contain drop-shadow-lg animate-logo-rotate hover:scale-110 transition-all duration-100 hover:drop-shadow-xl"
          />
          <div className="text-left">
            <h1 className="text-slate-900 font-extrabold tracking-tight text-xl md:text-2xl">
              {siteName}
            </h1>
            {!isAuthenticated && (
              <p className="text-slate-600 text-xs md:text-sm font-medium">
                Tecnología y herramientas
              </p>
            )}
          </div>
        </button>

        <div className="flex items-center gap-2 md:gap-3">
          {/* ✅ Avatar de Usuario Autenticado - Clickeable */}
          {isAuthenticated && customer && (
            <button 
              onClick={createInstantClickHandler(() => navigateInstantly('/mi/tablero'))}
              onMouseEnter={onMouseEnterPreload('/mi/tablero')}
              className="flex items-center gap-2 hover:opacity-90 transition-opacity"
              title="Ir a Mi Perfil"
            >
              <div className="w-8 h-8 md:w-10 md:h-10 rounded-full bg-gradient-to-r from-blue-500 to-purple-600 flex items-center justify-center overflow-hidden border-2 border-white shadow-lg hover:scale-105 transition-transform">
                {customer.picture ? (
                  <img 
                    src={customer.picture} 
                    alt={customer.name} 
                    className="w-full h-full object-cover" 
                  />
                ) : (
                  <i className="fas fa-user text-white text-xs md:text-sm" />
                )}
              </div>
              <div className="hidden md:block">
                <p className="text-slate-900 font-medium text-sm">{customer.name.split(" ")[0]}</p>
                <p className="text-slate-600 text-xs">{customer.referralCode}</p>
              </div>
            </button>
          )}

          {/* Instalar PWA (solo si es instalable, no instalada y no iOS) */}
          {canInstall && !isAppInstalled && !isIOS && (
            <button
              onClick={handleInstallClick}
              className="rounded-full p-2 md:p-3 bg-slate-100 hover:bg-slate-200 border border-slate-200 transition-colors"
              data-testid="button-install-pwa"
              title="Instalar app"
              aria-label="Instalar app"
            >
              <i className="fas fa-download text-black text-sm md:text-base" />
            </button>
          )}
<<<<<<< HEAD

=======
          
>>>>>>> 79231471
          {/* Compartir */}
          <button
            onClick={handleShareClick}
            className="rounded-full p-2 md:p-3 bg-slate-100 hover:bg-slate-200 border border-slate-200 transition-colors"
            data-testid="button-share-app"
            title="Compartir App"
            aria-label="Compartir App"
          >
            <i className="fas fa-share-alt text-black text-sm md:text-base" />
          </button>

          {/* Menú */}
          <button
            id="menu-toggle"
            className="rounded-full p-2 md:p-3 bg-slate-100 hover:bg-slate-200 border border-slate-200 transition-colors"
            onClick={toggleMenu}
            data-testid="button-menu-toggle"
            title="Menú"
            aria-label="Abrir menú"
          >
            <i className="fas fa-bars text-black text-sm md:text-base" />
          </button>
        </div>
      </div>

      {/* TIP iOS: guía de instalación */}
      {showIosTip && !isAppInstalled && (
        <div className="fixed inset-0 z-[70] bg-black/40 backdrop-blur-sm flex items-end md:items-center md:justify-center">
          <div className="w-full md:max-w-md bg-white rounded-t-2xl md:rounded-2xl p-5 md:p-6 shadow-xl">
            <div className="flex items-center justify-between mb-2">
              <h3 className="text-slate-900 font-semibold">Añadir a pantalla de inicio</h3>
              <button
                onClick={closeIosTip}
                className="w-8 h-8 rounded-full bg-slate-100 hover:bg-slate-200 flex items-center justify-center"
                aria-label="Cerrar"
              >
                <i className="fas fa-times text-black" />
              </button>
            </div>
            <ol className="text-slate-800 space-y-2 text-sm leading-relaxed">
              <li>1. Toca el botón <strong>Compartir</strong> (cuadro con flecha ↑) en la barra inferior.</li>
              <li>2. Elige <strong>Añadir a pantalla de inicio</strong>.</li>
              <li>3. Presiona <strong>Añadir</strong>.</li>
            </ol>
            <div className="mt-4 flex items-center justify-between">
              <div className="text-xs text-slate-500">Tip: usa Safari para mejor soporte PWA.</div>
              <button
                onClick={closeIosTip}
                className="px-3 py-2 rounded-lg bg-slate-900 text-white text-sm"
              >
                Entendido
              </button>
            </div>
          </div>
        </div>
      )}

      {/* 🎨 MENÚ PROFESIONAL EXPANDIDO - OCUPA 50% DE PANTALLA */}
      <div
        className={`fixed top-0 right-0 h-full w-full md:w-1/2 lg:w-1/2 bg-gradient-to-br from-blue-900/95 via-blue-800/95 to-blue-700/95 backdrop-blur-xl border-l border-blue-300/20 shadow-2xl z-50 transition-all duration-100 overflow-y-auto ${
          isMenuOpen ? "translate-x-0" : "translate-x-full"
        }`}
        data-testid="professional-side-menu"
      >
        {/* 🎯 Header del Menú */}
        <div className="bg-gradient-to-r from-white/10 to-white/5 backdrop-blur-sm border-b border-white/10 p-6">
          <div className="flex items-center justify-between">
            <div className="flex items-center gap-3">
              <img
                src={logoUrl}
                alt={logoAlt}
                className="w-14 h-14 object-contain drop-shadow-lg"
              />
              <div>
                <h2 className="text-white font-bold text-xl">{siteName}</h2>
                <p className="text-white/70 text-sm">Menú Principal</p>
              </div>
            </div>
            <button
              onClick={closeMenu}
              className="w-10 h-10 rounded-full bg-white/10 hover:bg-white/20 backdrop-blur-sm flex items-center justify-center transition-colors"
              aria-label="Cerrar menú"
            >
              <i className="fas fa-times text-white text-lg" />
            </button>
          </div>
        </div>

        {/* 📱 Contenido Principal del Menú */}
        <div className="p-6 space-y-6">
          {/* 🔧 SECCIÓN DE ADMINISTRACIÓN - Solo para administradores autenticados */}
          {isAdminAuthenticated && admin && (
            <>
              <div className="space-y-2">
                <h4 className="text-white/60 text-xs font-semibold uppercase tracking-wider mb-3">
                  <i className="fas fa-crown mr-2 text-yellow-400"></i>
                  Panel de Administración
                </h4>

                <button
                  className="w-full flex items-center gap-4 p-4 bg-gradient-to-r from-yellow-500/20 to-orange-500/20 hover:from-yellow-500/30 hover:to-orange-500/30 rounded-xl transition-all duration-200 border border-yellow-500/30"
                  onClick={() => {
                    closeMenu();
                    navigateInstantly("/admin/dashboard");
                  }}
                >
                  <div className="w-10 h-10 rounded-lg bg-gradient-to-r from-yellow-500 to-orange-600 flex items-center justify-center">
                    <i className="fas fa-tachometer-alt text-white" />
                  </div>
                  <div className="flex-1 text-left">
                    <p className="text-white font-medium">Panel de Control</p>
                    <p className="text-white/60 text-sm">Administrar sistema</p>
                  </div>
                  <i className="fas fa-chevron-right text-white/40" />
                </button>

                <button
                  className="w-full flex items-center gap-4 p-4 bg-gradient-to-r from-purple-500/20 to-pink-500/20 hover:from-purple-500/30 hover:to-pink-500/30 rounded-xl transition-all duration-200 border border-purple-500/30"
                  onClick={() => {
                    closeMenu();
                    navigateInstantly("/admin/profile");
                  }}
                >
                  <div className="w-10 h-10 rounded-lg bg-gradient-to-r from-purple-500 to-pink-600 flex items-center justify-center">
                    <div className="w-6 h-6 rounded-full bg-white/20 flex items-center justify-center">
                      {admin.picture ? (
                        <img src={admin.picture} alt="" className="w-6 h-6 rounded-full object-cover" />
                      ) : (
                        <i className="fas fa-user-tie text-white text-xs" />
                      )}
                    </div>
                  </div>
                  <div className="flex-1 text-left">
                    <p className="text-white font-medium">Mi Perfil Admin</p>
                    <p className="text-white/60 text-sm">Editar información y foto</p>
                  </div>
                  <i className="fas fa-chevron-right text-white/40" />
                </button>
              </div>

              {/* Separador */}
              <div className="border-t border-white/10"></div>
            </>
          )}

          {(isAuthenticated || isAdminAuthenticated) ? (
            <>
              {/* 👤 Perfil de Usuario - Clickeable */}
              <button 
                onClick={createInstantClickHandler(() => { closeMenu(); navigateInstantly('/mi/tablero'); })}
                className="bg-white/10 backdrop-blur-sm rounded-xl p-4 border border-white/10 hover:bg-white/15 transition-all duration-200 w-full"
              >
                <div className="flex items-center gap-4">
                  <div className="w-16 h-16 rounded-full bg-gradient-to-r from-green-400 to-blue-500 flex items-center justify-center hover:scale-105 transition-transform">
                    {customer?.picture ? (
                      <img src={customer.picture} alt={customer.name} className="w-full h-full rounded-full object-cover" />
                    ) : (
                      <i className="fas fa-user text-white text-xl" />
                    )}
                  </div>
                  <div className="flex-1 text-left">
                    <h3 className="text-white font-semibold text-lg">{customer?.name}</h3>
                    <p className="text-white/70 text-sm">{customer?.email}</p>
                    <div className="flex items-center gap-2 mt-1">
                      <span className="bg-green-500/20 text-green-400 px-2 py-1 rounded-full text-xs font-medium border border-green-500/30">
                        <i className="fas fa-gift mr-1" />
                        {customer?.referralCode}
                      </span>
                      <i className="fas fa-chevron-right text-white/40 ml-auto" />
                    </div>
                  </div>
                </div>
              </button>

              {/* 🎯 Navegación Principal */}
              <div className="space-y-2">
                <h4 className="text-white/60 text-xs font-semibold uppercase tracking-wider mb-3">Mi Cuenta</h4>

                <button 
                  className="w-full flex items-center gap-4 p-4 bg-white/5 hover:bg-white/10 rounded-xl transition-all duration-100 border border-white/10" 
                  onClick={createInstantClickHandler(() => { closeMenu(); navigateInstantly('/mi/tablero'); })}
                  onMouseEnter={onMouseEnterPreload('/mi/tablero')}
                >
                  <div className="w-10 h-10 rounded-lg bg-gradient-to-r from-blue-500 to-purple-600 flex items-center justify-center">
                    <i className="fas fa-tachometer-alt text-white" />
                  </div>
                  <div className="flex-1 text-left">
                    <p className="text-white font-medium">Mi Tablero</p>
                    <p className="text-white/60 text-sm">Dashboard personal</p>
                  </div>
                  <i className="fas fa-chevron-right text-white/40" />
                </button>

                <button 
                  className="w-full flex items-center gap-4 p-4 bg-white/5 hover:bg-white/10 rounded-xl transition-all duration-100 border border-white/10" 
                  onClick={createInstantClickHandler(() => { closeMenu(); navigateInstantly('/mi/perfil'); })}
                  onMouseEnter={onMouseEnterPreload('/mi/perfil')}
                >
                  <div className="w-10 h-10 rounded-lg bg-gradient-to-r from-green-500 to-teal-600 flex items-center justify-center">
                    <i className="fas fa-user-edit text-white" />
                  </div>
                  <div className="flex-1 text-left">
                    <p className="text-white font-medium">Mi Perfil</p>
                    <p className="text-white/60 text-sm">Editar información</p>
                  </div>
                  <i className="fas fa-chevron-right text-white/40" />
                </button>

                <button 
                  className="w-full flex items-center gap-4 p-4 bg-white/5 hover:bg-white/10 rounded-xl transition-all duration-100 border border-white/10" 
                  onClick={createInstantClickHandler(() => { closeMenu(); navigateInstantly('/mi/referir'); })}
                  onMouseEnter={onMouseEnterPreload('/mi/referir')}
                >
                  <div className="w-10 h-10 rounded-lg bg-gradient-to-r from-yellow-500 to-orange-600 flex items-center justify-center">
                    <i className="fas fa-share-alt text-white" />
                  </div>
                  <div className="flex-1 text-left">
                    <p className="text-white font-medium">Referir Amigos</p>
                    <p className="text-white/60 text-sm">Gana descuentos</p>
                  </div>
                  <i className="fas fa-chevron-right text-white/40" />
                </button>

                <button 
                  className="w-full flex items-center gap-4 p-4 bg-white/5 hover:bg-white/10 rounded-xl transition-all duration-100 border border-white/10" 
                  onClick={createInstantClickHandler(() => { closeMenu(); navigateInstantly('/mi/configuracion'); })}
                  onMouseEnter={onMouseEnterPreload('/mi/configuracion')}
                >
                  <div className="w-10 h-10 rounded-lg bg-gradient-to-r from-purple-500 to-indigo-600 flex items-center justify-center">
                    <i className="fas fa-cog text-white" />
                  </div>
                  <div className="flex-1 text-left">
                    <p className="text-white font-medium">Configuración</p>
                    <p className="text-white/60 text-sm">Preferencias</p>
                  </div>
                  <i className="fas fa-chevron-right text-white/40" />
                </button>

                <button 
                  className="w-full flex items-center gap-4 p-4 bg-white/5 hover:bg-white/10 rounded-xl transition-all duration-100 border border-white/10" 
                  onClick={createInstantClickHandler(() => { closeMenu(); navigateInstantly('/mi/soporte'); })}
                  onMouseEnter={onMouseEnterPreload('/mi/soporte')}
                >
                  <div className="w-10 h-10 rounded-lg bg-gradient-to-r from-blue-500 to-indigo-600 flex items-center justify-center">
                    <i className="fas fa-headset text-white" />
                  </div>
                  <div className="flex-1 text-left">
                    <p className="text-white font-medium">Soporte</p>
                    <p className="text-white/60 text-sm">Centro de ayuda</p>
                  </div>
                  <i className="fas fa-chevron-right text-white/40" />
                </button>

              </div>

              {/* 📄 Páginas personalizadas */}
              {groupedPages.main && groupedPages.main.length > 0 && (
                <div className="space-y-2">
                  <h4 className="text-white/60 text-xs font-semibold uppercase tracking-wider mb-3">Información</h4>
                  {groupedPages.main.map((page) => (
                    <button
                      key={page.id}
                      onClick={() => {
                        closeMenu();
                        goToCustomPage(page.slug);
                      }}
                      className="w-full flex items-center gap-4 p-4 bg-white/5 hover:bg-white/10 rounded-xl transition-all duration-200 border border-white/10"
                    >
                      <div className="w-10 h-10 rounded-lg bg-gradient-to-r from-blue-500 to-indigo-600 flex items-center justify-center">
                        <i className="fas fa-file-alt text-white" />
                      </div>
                      <div className="flex-1 text-left">
                        <p className="text-white font-medium">{page.title}</p>
                        <p className="text-white/60 text-sm">Información importante</p>
                      </div>
                      <i className="fas fa-chevron-right text-white/40" />
                    </button>
                  ))}
                </div>
              )}

              {/* 🛡️ Enlaces importantes: Garantía y Contacto */}
              <div className="space-y-2">
                <h4 className="text-white/60 text-xs font-semibold uppercase tracking-wider mb-3">Servicios</h4>

                <Link 
                  href="/garantia" 
                  className="w-full flex items-center gap-4 p-4 bg-white/5 hover:bg-white/10 rounded-xl transition-all duration-200 border border-white/10" 
                  onClick={closeMenu}
                >
                  <div className="w-10 h-10 rounded-lg bg-gradient-to-r from-emerald-500 to-teal-600 flex items-center justify-center">
                    <i className="fas fa-shield-alt text-white" />
                  </div>
                  <div className="flex-1 text-left">
                    <p className="text-white font-medium">Garantía</p>
                    <p className="text-white/60 text-sm">Protección total</p>
                  </div>
                  <i className="fas fa-chevron-right text-white/40" />
                </Link>

                <Link 
                  href="/contacto" 
                  className="w-full flex items-center gap-4 p-4 bg-white/5 hover:bg-white/10 rounded-xl transition-all duración-200 border border-white/10" 
                  onClick={closeMenu}
                >
                  <div className="w-10 h-10 rounded-lg bg-gradient-to-r from-orange-500 to-red-600 flex items-center justify-center">
                    <i className="fas fa-headset text-white" />
                  </div>
                  <div className="flex-1 text-left">
                    <p className="text-white font-medium">Contacto</p>
                    <p className="text-white/60 text-sm">Atención al cliente</p>
                  </div>
                  <i className="fas fa-chevron-right text-white/40" />
                </Link>
              </div>

              {/* ⚙️ Configuraciones y Preferencias */}
              <div className="space-y-2">
                <h4 className="text-white/60 text-xs font-semibold uppercase tracking-wider mb-3">Configuración</h4>

                <button 
                  className="w-full flex items-center gap-4 p-4 bg-white/5 hover:bg-white/10 rounded-xl transition-all duration-200 border border-white/10" 
                  onClick={closeMenu}
                >
                  <div className="w-10 h-10 rounded-lg bg-gradient-to-r from-slate-500 to-gray-600 flex items-center justify-center">
                    <i className="fas fa-cog text-white" />
                  </div>
                  <div className="flex-1 text-left">
                    <p className="text-white font-medium">Preferencias</p>
                    <p className="text-white/60 text-sm">Configurar cuenta</p>
                  </div>
                  <i className="fas fa-chevron-right text-white/40" />
                </button>

                <button 
                  className="w-full flex items-center gap-4 p-4 bg-white/5 hover:bg-white/10 rounded-xl transition-all duration-200 border border-white/10" 
                  onClick={closeMenu}
                >
                  <div className="w-10 h-10 rounded-lg bg-gradient-to-r from-indigo-500 to-purple-600 flex items-center justify-center">
                    <i className="fas fa-bell text-white" />
                  </div>
                  <div className="flex-1 text-left">
                    <p className="text-white font-medium">Notificaciones</p>
                    <p className="text-white/60 text-sm">Gestionar alertas</p>
                  </div>
                  <i className="fas fa-chevron-right text-white/40" />
                </button>
              </div>

              {/* 🚪 Botón de Cerrar Sesión Profesional */}
              <div className="pt-4 border-t border-white/10">
                <button
                  className="w-full flex items-center gap-4 p-4 bg-gradient-to-r from-red-500/20 to-pink-600/20 hover:from-red-500/30 hover:to-pink-600/30 rounded-xl transition-all duration-200 border border-red-500/30"
                  onClick={() => {
                    closeMenu();
                    logout();
                  }}
                  data-testid="button-logout"
                >
                  <div className="w-10 h-10 rounded-lg bg-gradient-to-r from-red-500 to-pink-600 flex items-center justify-center">
                    <i className="fas fa-sign-out-alt text-white" />
                  </div>
                  <div className="flex-1 text-left">
                    <p className="text-white font-medium">Cerrar Sesión</p>
                    <p className="text-white/60 text-sm">Salir de mi cuenta</p>
                  </div>
                  <i className="fas fa-chevron-right text-white/40" />
                </button>
              </div>
            </>
          ) : (
            <>
              {/* 🎯 MENÚ PARA USUARIOS NO AUTENTICADOS */}
              {groupedPages.main && groupedPages.main.length > 0 && (
                <div className="space-y-2">
                  <h4 className="text-white/60 text-xs font-semibold uppercase tracking-wider mb-3">Información</h4>
                  {groupedPages.main.map((page) => (
                    <button
                      key={page.id}
                      onClick={() => {
                        closeMenu();
                        goToCustomPage(page.slug);
                      }}
                      className="w-full flex items-center gap-4 p-4 bg-white/5 hover:bg-white/10 rounded-xl transition-all duration-200 border border-white/10"
                    >
                      <div className="w-10 h-10 rounded-lg bg-gradient-to-r from-blue-500 to-indigo-600 flex items-center justify-center">
                        <i className="fas fa-file-alt text-white" />
                      </div>
                      <div className="flex-1 text-left">
                        <p className="text-white font-medium">{page.title}</p>
                        <p className="text-white/60 text-sm">Información importante</p>
                      </div>
                      <i className="fas fa-chevron-right text-white/40" />
                    </button>
                  ))}
                </div>
              )}

              {/* 🔐 Acciones de autenticación */}
              <div className="pt-4 border-t border-white/10 space-y-3">
                <button
                  className="w-full flex items-center gap-4 p-4 bg-gradient-to-r from-blue-500/20 to-purple-600/20 hover:from-blue-500/30 hover:to-purple-600/30 rounded-xl transition-all duration-100 border border-blue-500/30"
                  onClick={createInstantClickHandler(() => {
                    closeMenu();
                    navigateInstantly("/login");
                  })}
                  onMouseEnter={onMouseEnterPreload('/login')}
                  data-testid="button-login"
                >
                  <div className="w-10 h-10 rounded-lg bg-gradient-to-r from-blue-500 to-purple-600 flex items-center justify-center">
                    <i className="fas fa-sign-in-alt text-white" />
                  </div>
                  <div className="flex-1 text-left">
                    <p className="text-white font-medium">Iniciar Sesión</p>
                    <p className="text-white/60 text-sm">Accede a tu cuenta</p>
                  </div>
                  <i className="fas fa-chevron-right text-white/40" />
                </button>

                <button
                  className="w-full flex items-center gap-4 p-4 bg-gradient-to-r from-green-500/20 to-emerald-600/20 hover:from-green-500/30 hover:to-emerald-600/30 rounded-xl transition-all duration-100 border border-green-500/30"
                  onClick={createInstantClickHandler(() => {
                    closeMenu();
                    navigateInstantly("/register");
                  })}
                  onMouseEnter={onMouseEnterPreload('/register')}
                >
                  <div className="w-10 h-10 rounded-lg bg-gradient-to-r from-green-500 to-emerald-600 flex items-center justify-center">
                    <i className="fas fa-user-plus text-white" />
                  </div>
                  <div className="flex-1 text-left">
                    <p className="text-white font-medium">Crear Cuenta</p>
                    <p className="text-white/60 text-sm">Únete y gana dinero</p>
                  </div>
                  <i className="fas fa-chevron-right text-white/40" />
                </button>
              </div>
            </>
          )}
        </div>
      </div>

      {isMenuOpen && <div className="fixed inset-0 z-40" onClick={closeMenu} />}
    </header>
  );
}<|MERGE_RESOLUTION|>--- conflicted
+++ resolved
@@ -43,18 +43,18 @@
 
   // ✅ Detectar si estamos en páginas admin
   const isAdminPage = location.startsWith('/admin');
-
+  
   // Hooks de autenticación
   const customerHookResult = useCustomer();
   const adminHookResult = useAdmin();
-
+  
   // Determinar tipo de usuario y datos según la página actual
   const { customer, isAuthenticated, logout } = isAdminPage ? 
     { customer: null, isAuthenticated: false, logout: () => {} } : 
     customerHookResult;
-
+  
   const { admin, isAuthenticated: isAdminAuthenticated } = adminHookResult;
-
+  
   const { groupedPages } = useCustomPages();
   const { goHome, goToCustomPage, navigateInstantly } = useInstantNavigation();
   const { createInstantClickHandler } = useInstantFeedback();
@@ -222,11 +222,7 @@
               <i className="fas fa-download text-black text-sm md:text-base" />
             </button>
           )}
-<<<<<<< HEAD
-
-=======
           
->>>>>>> 79231471
           {/* Compartir */}
           <button
             onClick={handleShareClick}
@@ -325,7 +321,7 @@
                   <i className="fas fa-crown mr-2 text-yellow-400"></i>
                   Panel de Administración
                 </h4>
-
+                
                 <button
                   className="w-full flex items-center gap-4 p-4 bg-gradient-to-r from-yellow-500/20 to-orange-500/20 hover:from-yellow-500/30 hover:to-orange-500/30 rounded-xl transition-all duration-200 border border-yellow-500/30"
                   onClick={() => {
@@ -404,7 +400,7 @@
               {/* 🎯 Navegación Principal */}
               <div className="space-y-2">
                 <h4 className="text-white/60 text-xs font-semibold uppercase tracking-wider mb-3">Mi Cuenta</h4>
-
+                
                 <button 
                   className="w-full flex items-center gap-4 p-4 bg-white/5 hover:bg-white/10 rounded-xl transition-all duration-100 border border-white/10" 
                   onClick={createInstantClickHandler(() => { closeMenu(); navigateInstantly('/mi/tablero'); })}
@@ -419,7 +415,7 @@
                   </div>
                   <i className="fas fa-chevron-right text-white/40" />
                 </button>
-
+                
                 <button 
                   className="w-full flex items-center gap-4 p-4 bg-white/5 hover:bg-white/10 rounded-xl transition-all duration-100 border border-white/10" 
                   onClick={createInstantClickHandler(() => { closeMenu(); navigateInstantly('/mi/perfil'); })}
@@ -434,7 +430,7 @@
                   </div>
                   <i className="fas fa-chevron-right text-white/40" />
                 </button>
-
+                
                 <button 
                   className="w-full flex items-center gap-4 p-4 bg-white/5 hover:bg-white/10 rounded-xl transition-all duration-100 border border-white/10" 
                   onClick={createInstantClickHandler(() => { closeMenu(); navigateInstantly('/mi/referir'); })}
@@ -449,7 +445,7 @@
                   </div>
                   <i className="fas fa-chevron-right text-white/40" />
                 </button>
-
+                
                 <button 
                   className="w-full flex items-center gap-4 p-4 bg-white/5 hover:bg-white/10 rounded-xl transition-all duration-100 border border-white/10" 
                   onClick={createInstantClickHandler(() => { closeMenu(); navigateInstantly('/mi/configuracion'); })}
@@ -464,7 +460,7 @@
                   </div>
                   <i className="fas fa-chevron-right text-white/40" />
                 </button>
-
+                
                 <button 
                   className="w-full flex items-center gap-4 p-4 bg-white/5 hover:bg-white/10 rounded-xl transition-all duration-100 border border-white/10" 
                   onClick={createInstantClickHandler(() => { closeMenu(); navigateInstantly('/mi/soporte'); })}
@@ -511,7 +507,7 @@
               {/* 🛡️ Enlaces importantes: Garantía y Contacto */}
               <div className="space-y-2">
                 <h4 className="text-white/60 text-xs font-semibold uppercase tracking-wider mb-3">Servicios</h4>
-
+                
                 <Link 
                   href="/garantia" 
                   className="w-full flex items-center gap-4 p-4 bg-white/5 hover:bg-white/10 rounded-xl transition-all duration-200 border border-white/10" 
@@ -546,7 +542,7 @@
               {/* ⚙️ Configuraciones y Preferencias */}
               <div className="space-y-2">
                 <h4 className="text-white/60 text-xs font-semibold uppercase tracking-wider mb-3">Configuración</h4>
-
+                
                 <button 
                   className="w-full flex items-center gap-4 p-4 bg-white/5 hover:bg-white/10 rounded-xl transition-all duration-200 border border-white/10" 
                   onClick={closeMenu}
